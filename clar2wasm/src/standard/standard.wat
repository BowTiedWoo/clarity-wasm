--- conflicted
+++ resolved
@@ -1693,8 +1693,6 @@
         )
     )
 
-<<<<<<< HEAD
-=======
     (func $buff-to-uint-be (param $offset i32) (param $length i32) (result i64 i64)
         (local $mask_lo i64) (local $mask_hi i64) (local $double v128)
         (if (i32.gt_u (local.get $length) (i32.const 16))
@@ -1758,8 +1756,6 @@
         (i64.and (i64.load offset=8 (local.get $offset)) (local.get $mask_hi))
     )
 
-    (export "memcpy" (func $memcpy))
->>>>>>> e31142d3
     (export "add-uint" (func $add-uint))
     (export "add-int" (func $add-int))
     (export "sub-uint" (func $sub-uint))
