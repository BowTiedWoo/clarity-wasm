use std::borrow::BorrowMut;
use std::collections::HashMap;

use clarity::vm::analysis::ContractAnalysis;
use clarity::vm::diagnostic::DiagnosableError;
use clarity::vm::types::signatures::{StringUTF8Length, BUFF_1};
use clarity::vm::types::{
    CharType, FixedFunction, FunctionType, PrincipalData, SequenceData, SequenceSubtype,
    StringSubtype, TypeSignature,
};
use clarity::vm::variables::NativeVariables;
use clarity::vm::{functions, variables, ClarityName, SymbolicExpression, SymbolicExpressionType};
use walrus::ir::{
    BinaryOp, IfElse, InstrSeqId, InstrSeqType, LoadKind, MemArg, StoreKind, UnaryOp,
};
use walrus::{
    ActiveData, DataKind, FunctionBuilder, FunctionId, GlobalId, InstrSeqBuilder, LocalId,
    MemoryId, Module, ValType,
};

use crate::error_mapping::ErrorMap;
use crate::wasm_utils::{
    get_type_in_memory_size, get_type_size, is_in_memory_type, ordered_tuple_signature,
    owned_ordered_tuple_signature,
};
use crate::words;

// First free position after data directly defined in standard.wat
pub const END_OF_STANDARD_DATA: u32 = 1352;

/// WasmGenerator is a Clarity AST visitor that generates a WebAssembly module
/// as it traverses the AST.
pub struct WasmGenerator {
    /// The contract analysis, which contains the expressions and type
    /// information for the contract.
    pub(crate) contract_analysis: ContractAnalysis,
    /// The WebAssembly module that is being generated.
    pub(crate) module: Module,
    /// Offset of the end of the literal memory.
    pub(crate) literal_memory_end: u32,
    /// Global ID of the stack pointer.
    pub(crate) stack_pointer: GlobalId,
    /// Map strings saved in the literal memory to their offset.
    pub(crate) literal_memory_offset: HashMap<LiteralMemoryEntry, u32>,
    /// Map constants to an offset in the literal memory.
    pub(crate) constants: HashMap<String, u32>,
    /// The current function body block, used for early exit
    early_return_block_id: Option<InstrSeqId>,
    /// The type of the current function.
    pub(crate) current_function_type: Option<FixedFunction>,
    /// The types of defined data-vars
    pub(crate) datavars_types: HashMap<ClarityName, TypeSignature>,
    /// The types of (key, value) in defined maps
    pub(crate) maps_types: HashMap<ClarityName, (TypeSignature, TypeSignature)>,

    /// The locals for the current function.
    pub(crate) bindings: HashMap<String, Vec<LocalId>>,
    /// Size of the current function's stack frame.
    frame_size: i32,
    /// Size of the maximum extra work space required by the stdlib functions
    /// to be available on the stack.
    max_work_space: u32,
}

#[derive(Hash, Eq, PartialEq)]
pub enum LiteralMemoryEntry {
    Ascii(String),
    Utf8(String),
    Bytes(Box<[u8]>),
}

#[derive(Debug)]
pub enum GeneratorError {
    NotImplemented,
    InternalError(String),
    TypeError(String),
}

pub enum FunctionKind {
    Public,
    Private,
    ReadOnly,
}

impl DiagnosableError for GeneratorError {
    fn message(&self) -> String {
        match self {
            GeneratorError::NotImplemented => "Not implemented".to_string(),
            GeneratorError::InternalError(msg) => format!("Internal error: {}", msg),
            GeneratorError::TypeError(msg) => format!("Type error: {}", msg),
        }
    }

    fn suggestion(&self) -> Option<String> {
        None
    }
}

pub trait ArgumentsExt {
    fn get_expr(&self, n: usize) -> Result<&SymbolicExpression, GeneratorError>;
    fn get_name(&self, n: usize) -> Result<&ClarityName, GeneratorError>;
    fn get_list(&self, n: usize) -> Result<&[SymbolicExpression], GeneratorError>;
}

impl ArgumentsExt for &[SymbolicExpression] {
    fn get_expr(&self, n: usize) -> Result<&SymbolicExpression, GeneratorError> {
        self.get(n).ok_or_else(|| {
            GeneratorError::InternalError(format!(
                "{self:?} does not have an argument of index {n}"
            ))
        })
    }

    fn get_name(&self, n: usize) -> Result<&ClarityName, GeneratorError> {
        self.get_expr(n)?.match_atom().ok_or_else(|| {
            GeneratorError::InternalError(format!(
                "{self:?} does not have a name at argument index {n}"
            ))
        })
    }

    fn get_list(&self, n: usize) -> Result<&[SymbolicExpression], GeneratorError> {
        self.get_expr(n)?.match_list().ok_or_else(|| {
            GeneratorError::InternalError(format!(
                "{self:?} does not have a list at argument index {n}"
            ))
        })
    }
}

/// Push a placeholder value for Wasm type `ty` onto the data stack.
/// `unreachable!` is used for Wasm types that should never be used.
#[allow(clippy::unreachable)]
pub(crate) fn add_placeholder_for_type(builder: &mut InstrSeqBuilder, ty: ValType) {
    match ty {
        ValType::I32 => builder.i32_const(0),
        ValType::I64 => builder.i64_const(0),
        ValType::F32 | ValType::F64 | ValType::V128 | ValType::Externref | ValType::Funcref => {
            unreachable!("Use of Wasm type {}", ty);
        }
    };
}

/// Push a placeholder value for Clarity type `ty` onto the data stack.
pub(crate) fn add_placeholder_for_clarity_type(builder: &mut InstrSeqBuilder, ty: &TypeSignature) {
    let wasm_types = clar2wasm_ty(ty);
    for wasm_type in wasm_types.iter() {
        add_placeholder_for_type(builder, *wasm_type);
    }
}

/// Convert a Clarity type signature to a wasm type signature.
pub(crate) fn clar2wasm_ty(ty: &TypeSignature) -> Vec<ValType> {
    match ty {
        TypeSignature::NoType => vec![ValType::I32], // TODO: can this just be empty?
        TypeSignature::IntType => vec![ValType::I64, ValType::I64],
        TypeSignature::UIntType => vec![ValType::I64, ValType::I64],
        TypeSignature::ResponseType(inner_types) => {
            let mut types = vec![ValType::I32];
            types.extend(clar2wasm_ty(&inner_types.0));
            types.extend(clar2wasm_ty(&inner_types.1));
            types
        }
        TypeSignature::SequenceType(_) | TypeSignature::ListUnionType(_) => vec![
            ValType::I32, // offset
            ValType::I32, // length
        ],
        TypeSignature::BoolType => vec![ValType::I32],
        TypeSignature::PrincipalType
        | TypeSignature::CallableType(_)
        | TypeSignature::TraitReferenceType(_) => vec![
            ValType::I32, // offset
            ValType::I32, // length
        ],
        TypeSignature::OptionalType(inner_ty) => {
            let mut types = vec![ValType::I32];
            types.extend(clar2wasm_ty(inner_ty));
            types
        }
        TypeSignature::TupleType(inner_types) => {
            let mut types = vec![];
            for &inner_type in ordered_tuple_signature(inner_types).values() {
                types.extend(clar2wasm_ty(inner_type));
            }
            types
        }
    }
}

#[derive(Debug)]
pub enum SequenceElementType {
    /// A byte, from a string-ascii or buffer.
    Byte,
    /// A 32-bit unicode scalar value, from a string-utf8.
    UnicodeScalar,
    /// Any other type.
    Other(TypeSignature),
}

/// Drop a value of type `ty` from the data stack.
pub(crate) fn drop_value(builder: &mut InstrSeqBuilder, ty: &TypeSignature) {
    let wasm_types = clar2wasm_ty(ty);
    (0..wasm_types.len()).for_each(|_| {
        builder.drop();
    });
}

pub fn type_from_sequence_element(se: &SequenceElementType) -> TypeSignature {
    match se {
        SequenceElementType::Other(o) => o.clone(),
        SequenceElementType::Byte => BUFF_1.clone(),
        SequenceElementType::UnicodeScalar => {
            TypeSignature::SequenceType(SequenceSubtype::StringType(StringSubtype::UTF8(
                #[allow(clippy::unwrap_used)]
                StringUTF8Length::try_from(1u32).unwrap(),
            )))
        }
    }
}

impl WasmGenerator {
    pub fn new(contract_analysis: ContractAnalysis) -> Result<WasmGenerator, GeneratorError> {
        let standard_lib_wasm: &[u8] = include_bytes!("standard/standard.wasm");

        let module = Module::from_buffer(standard_lib_wasm).map_err(|_err| {
            GeneratorError::InternalError("failed to load standard library".to_owned())
        })?;
        // Get the stack-pointer global ID
        let stack_pointer_name = "stack-pointer";
        let global_id = module
            .globals
            .iter()
            .find(|global| {
                global
                    .name
                    .as_ref()
                    .map_or(false, |name| name == stack_pointer_name)
            })
            .map(|global| global.id())
            .ok_or_else(|| {
                GeneratorError::InternalError(
                    "Expected to find a global named $stack-pointer".to_owned(),
                )
            })?;

        Ok(WasmGenerator {
            contract_analysis,
            module,
            literal_memory_end: END_OF_STANDARD_DATA,
            stack_pointer: global_id,
            literal_memory_offset: HashMap::new(),
            constants: HashMap::new(),
            bindings: HashMap::new(),
            early_return_block_id: None,
            current_function_type: None,
            frame_size: 0,
            max_work_space: 0,
            datavars_types: HashMap::new(),
            maps_types: HashMap::new(),
        })
    }

    pub fn set_memory_pages(&mut self) -> Result<(), GeneratorError> {
        let memory = self
            .module
            .memories
            .iter_mut()
            .next()
            .ok_or_else(|| GeneratorError::InternalError("No Memory found".to_owned()))?;

        let total_memory_bytes =
            self.literal_memory_end + (self.frame_size as u32) + self.max_work_space;
        let pages_required = total_memory_bytes / (64 * 1024);
        let remainder = total_memory_bytes % (64 * 1024);

        memory.initial = pages_required + (remainder > 0) as u32;

        Ok(())
    }

    pub fn generate(mut self) -> Result<Module, GeneratorError> {
        let expressions = std::mem::take(&mut self.contract_analysis.expressions);

        // Get the type of the last top-level expression with a return value
        // or default to `None`.
        let return_ty = expressions
            .iter()
            .rev()
            .find_map(|expr| self.get_expr_type(expr))
            .map_or_else(Vec::new, clar2wasm_ty);

        let mut current_function = FunctionBuilder::new(&mut self.module.types, &[], &return_ty);

        if !expressions.is_empty() {
            self.traverse_statement_list(&mut current_function.func_body(), &expressions)?;
        }

        self.contract_analysis.expressions = expressions;

        let top_level = current_function.finish(vec![], &mut self.module.funcs);
        self.module.exports.add(".top-level", top_level);

        self.set_memory_pages()?;

        // Update the initial value of the stack-pointer to point beyond the
        // literal memory.
        self.module.globals.get_mut(self.stack_pointer).kind = walrus::GlobalKind::Local(
            walrus::InitExpr::Value(walrus::ir::Value::I32(self.literal_memory_end as i32)),
        );

        Ok(self.module)
    }

    pub fn get_memory(&self) -> Result<MemoryId, GeneratorError> {
        Ok(self
            .module
            .memories
            .iter()
            .next()
            .ok_or(GeneratorError::InternalError("No memory found".to_owned()))?
            .id())
    }

    pub fn traverse_expr(
        &mut self,
        builder: &mut InstrSeqBuilder,
        expr: &SymbolicExpression,
    ) -> Result<(), GeneratorError> {
        match &expr.expr {
            SymbolicExpressionType::Atom(name) => self.visit_atom(builder, expr, name),
            SymbolicExpressionType::List(exprs) => self.traverse_list(builder, expr, exprs),
            SymbolicExpressionType::LiteralValue(value) => {
                self.visit_literal_value(builder, expr, value)
            }
            _ => Ok(()),
        }
    }

    fn traverse_list(
        &mut self,
        builder: &mut InstrSeqBuilder,
        expr: &SymbolicExpression,
        list: &[SymbolicExpression],
    ) -> Result<(), GeneratorError> {
        match list.split_first() {
            Some((
                SymbolicExpression {
                    expr: SymbolicExpressionType::Atom(function_name),
                    ..
                },
                args,
            )) => {
                // Extract the types from the args and return
                let get_types = || {
                    let arg_types: Result<Vec<TypeSignature>, GeneratorError> = args
                        .iter()
                        .map(|e| {
                            self.get_expr_type(e).cloned().ok_or_else(|| {
                                GeneratorError::TypeError("expected valid argument type".to_owned())
                            })
                        })
                        .collect();
                    let return_type = self
                        .get_expr_type(expr)
                        .ok_or_else(|| {
                            GeneratorError::TypeError("Simple words must be typed".to_owned())
                        })
                        .cloned();
                    Ok((arg_types?, return_type?))
                };

                // Complex words handle their own argument traversal, and have priority
                // since we need to have a slight overlap for the words `and` and `or`
                // which exist in both complex and simple forms
                if let Some(word) = words::lookup_complex(function_name) {
                    word.traverse(self, builder, expr, args)?;
                } else if let Some(simpleword) = words::lookup_simple(function_name) {
                    let (arg_types, return_type) = get_types()?;

                    // traverse arguments
                    for arg in args {
                        self.traverse_expr(builder, arg)?;
                    }

                    simpleword.visit(self, builder, &arg_types, &return_type)?;
                } else if let Some(variadic) = words::lookup_variadic_simple(function_name) {
                    let (arg_types, return_type) = get_types()?;

                    let mut args_enumerated = args.iter().enumerate();

                    let first_arg = args_enumerated
                        .next()
                        .ok_or_else(|| {
                            GeneratorError::InternalError(
                                "Variadic called without arguments".to_owned(),
                            )
                        })?
                        .1;

                    self.traverse_expr(builder, first_arg)?;

                    if arg_types.len() == 1 {
                        variadic.visit(self, builder, &arg_types[..1], &return_type)?;
                    } else {
                        for (i, expr) in args_enumerated {
                            self.traverse_expr(builder, expr)?;
                            variadic.visit(self, builder, &arg_types[i - 1..=i], &return_type)?;
                        }
                    }

                    // first argument is traversed outside loop
                } else {
                    self.traverse_call_user_defined(builder, expr, function_name, args)?;
                }
            }
            _ => return Err(GeneratorError::InternalError("Invalid list".into())),
        }
        Ok(())
    }

    pub fn traverse_define_function(
        &mut self,
        builder: &mut InstrSeqBuilder,
        name: &ClarityName,
        body: &SymbolicExpression,
        kind: FunctionKind,
    ) -> Result<FunctionId, GeneratorError> {
        let opt_function_type = match kind {
            FunctionKind::ReadOnly => {
                builder.i32_const(0);
                self.contract_analysis
                    .get_read_only_function_type(name.as_str())
            }
            FunctionKind::Public => {
                builder.i32_const(1);
                self.contract_analysis
                    .get_public_function_type(name.as_str())
            }
            FunctionKind::Private => {
                builder.i32_const(2);
                self.contract_analysis.get_private_function(name.as_str())
            }
        };
        let function_type = if let Some(FunctionType::Fixed(fixed)) = opt_function_type {
            fixed.clone()
        } else {
            return Err(GeneratorError::TypeError(match opt_function_type {
                Some(_) => "expected fixed function type".to_string(),
                None => format!("unable to find function type for {}", name.as_str()),
            }));
        };

        self.current_function_type = Some(function_type.clone());

        // Call the host interface to save this function
        // Arguments are kind (already pushed) and name (offset, length)
        let (id_offset, id_length) = self.add_string_literal(name)?;
        builder
            .i32_const(id_offset as i32)
            .i32_const(id_length as i32);

        // Call the host interface function, `define_function`
        builder.call(self.func_by_name("stdlib.define_function"));

        let mut bindings = HashMap::new();

        // Setup the parameters
        let mut param_locals = Vec::new();
        let mut params_types = Vec::new();
        for param in function_type.args.iter() {
            let param_types = clar2wasm_ty(&param.signature);
            let mut plocals = Vec::with_capacity(param_types.len());
            for ty in param_types {
                let local = self.module.locals.add(ty);
                param_locals.push(local);
                plocals.push(local);
                params_types.push(ty);
            }
            bindings.insert(param.name.to_string(), plocals.clone());
        }

        let results_types = clar2wasm_ty(&function_type.returns);
        let mut func_builder = FunctionBuilder::new(
            &mut self.module.types,
            params_types.as_slice(),
            results_types.as_slice(),
        );
        func_builder.name(name.as_str().to_string());
        let mut func_body = func_builder.func_body();

        // Function prelude
        // Save the frame pointer in a local variable.
        let frame_pointer = self.module.locals.add(ValType::I32);
        func_body
            .global_get(self.stack_pointer)
            .local_set(frame_pointer);

        // Setup the locals map for this function, saving the top-level map to
        // restore after.
        let top_level_locals = std::mem::replace(&mut self.bindings, bindings);

        let mut block = func_body.dangling_instr_seq(InstrSeqType::new(
            &mut self.module.types,
            &[],
            results_types.as_slice(),
        ));
        let block_id = block.id();

        self.early_return_block_id = Some(block_id);

        // Traverse the body of the function
        self.set_expr_type(body, function_type.returns.clone())?;
        self.traverse_expr(&mut block, body)?;

        // Insert the function body block into the function
        func_body.instr(walrus::ir::Block { seq: block_id });

        // Function postlude
        // Restore the initial stack pointer.
        func_body
            .local_get(frame_pointer)
            .global_set(self.stack_pointer);

        // Restore the top-level locals map.
        self.bindings = top_level_locals;

        // Reset the return type and early block to None
        self.current_function_type = None;
        self.early_return_block_id = None;

        Ok(func_builder.finish(param_locals, &mut self.module.funcs))
    }

    pub fn return_early(&self, builder: &mut InstrSeqBuilder) -> Result<(), GeneratorError> {
        if let Some(block_id) = self.early_return_block_id {
            builder.instr(walrus::ir::Br { block: block_id });
        } else {
            // This must be from a top-leve statement, so it should cause a runtime error
            builder
                .i32_const(ErrorMap::ShortReturnAssertionFailure as i32)
                .call(self.func_by_name("stdlib.runtime-error"));
            builder.unreachable();
        }

        Ok(())
    }

    /// Gets the result type of the given `SymbolicExpression`.
    pub fn get_expr_type(&self, expr: &SymbolicExpression) -> Option<&TypeSignature> {
        self.contract_analysis
            .type_map
            .as_ref()
            .and_then(|ty| ty.get_type_expected(expr))
    }

    /// Sets the result type of the given `SymbolicExpression`. This is
    /// necessary to overcome some weaknesses in the type-checker and
    /// hopefully can be removed in the future.
    pub fn set_expr_type(
        &mut self,
        expr: &SymbolicExpression,
        ty: TypeSignature,
    ) -> Result<(), GeneratorError> {
        // Safely ignore the error because we know this type has already been set.
        let _ = self
            .contract_analysis
            .type_map
            .as_mut()
            .ok_or_else(|| {
                GeneratorError::InternalError(
                    "type-checker must be called before Wasm generation".to_owned(),
                )
            })?
            .set_type(expr, ty);
        Ok(())
    }

    /// Adds a new string literal into the memory, and returns the offset and length.
    pub(crate) fn add_clarity_string_literal(
        &mut self,
        s: &CharType,
    ) -> Result<(u32, u32), GeneratorError> {
        // If this string has already been saved in the literal memory,
        // just return the offset and length.
        let (data, entry) = match s {
            CharType::ASCII(s) => {
                let entry = LiteralMemoryEntry::Ascii(s.to_string());
                if let Some(offset) = self.literal_memory_offset.get(&entry) {
                    return Ok((*offset, s.data.len() as u32));
                }
                (s.data.clone(), entry)
            }
            CharType::UTF8(u) => {
                let data_str = String::from_utf8(u.data.iter().flatten().cloned().collect())
                    .map_err(|_e| {
                        GeneratorError::InternalError("Invalid UTF-8 sequence".to_owned())
                    })?;
                let entry = LiteralMemoryEntry::Utf8(data_str.clone());
                if let Some(offset) = self.literal_memory_offset.get(&entry) {
                    return Ok((*offset, u.data.len() as u32 * 4));
                }
                // Convert the string into 4-byte big-endian unicode scalar values.
                let data = data_str
                    .chars()
                    .flat_map(|c| (c as u32).to_be_bytes())
                    .collect();
                (data, entry)
            }
        };
        let memory = self.get_memory()?;
        let offset = self.literal_memory_end;
        let len = data.len() as u32;
        self.module.data.add(
            DataKind::Active(ActiveData {
                memory,
                location: walrus::ActiveDataLocation::Absolute(offset),
            }),
            data,
        );
        self.literal_memory_end += len;

        // Save the offset in the literal memory for this string
        self.literal_memory_offset.insert(entry, offset);

        Ok((offset, len))
    }

    /// Adds a new string literal into the memory for an identifier
    pub(crate) fn add_string_literal(&mut self, name: &str) -> Result<(u32, u32), GeneratorError> {
        // If this identifier has already been saved in the literal memory,
        // just return the offset and length.
        let entry = LiteralMemoryEntry::Ascii(name.to_string());
        if let Some(offset) = self.literal_memory_offset.get(&entry) {
            return Ok((*offset, name.len() as u32));
        }

        let memory = self.get_memory()?;
        let offset = self.literal_memory_end;
        let len = name.len() as u32;
        self.module.data.add(
            DataKind::Active(ActiveData {
                memory,
                location: walrus::ActiveDataLocation::Absolute(offset),
            }),
            name.as_bytes().to_vec(),
        );
        self.literal_memory_end += name.len() as u32;

        // Save the offset in the literal memory for this identifier
        self.literal_memory_offset.insert(entry, offset);

        Ok((offset, len))
    }

    pub(crate) fn add_bytes_literal(&mut self, bytes: &[u8]) -> Result<(u32, u32), GeneratorError> {
        let entry = LiteralMemoryEntry::Bytes(bytes.into());
        if let Some(offset) = self.literal_memory_offset.get(&entry) {
            return Ok((*offset, bytes.len() as u32));
        }

        let memory = self.get_memory()?;
        let offset = self.literal_memory_end;
        let len = bytes.len() as u32;
        self.module.data.add(
            DataKind::Active(ActiveData {
                memory,
                location: walrus::ActiveDataLocation::Absolute(offset),
            }),
            bytes.to_vec(),
        );
        self.literal_memory_end += len;

        self.literal_memory_offset.insert(entry, offset);

        Ok((offset, len))
    }

    pub(crate) fn get_string_literal(&self, name: &str) -> Option<(u32, u32)> {
        if !name.is_ascii() {
            return None;
        }
        let entry = LiteralMemoryEntry::Ascii(name.to_owned());
        self.literal_memory_offset
            .get(&entry)
            .map(|offset| (*offset, name.len() as u32))
    }

    /// Adds a new literal into the memory, and returns the offset and length.
    pub(crate) fn add_literal(
        &mut self,
        value: &clarity::vm::Value,
    ) -> Result<(u32, u32), GeneratorError> {
        let data = match value {
            clarity::vm::Value::Int(i) => {
                let mut data = (((*i as u128) & 0xFFFFFFFFFFFFFFFF) as i64)
                    .to_le_bytes()
                    .to_vec();
                data.extend_from_slice(&(((*i as u128) >> 64) as i64).to_le_bytes());
                data
            }
            clarity::vm::Value::UInt(u) => {
                let mut data = ((*u & 0xFFFFFFFFFFFFFFFF) as i64).to_le_bytes().to_vec();
                data.extend_from_slice(&((*u >> 64) as i64).to_le_bytes());
                data
            }
            clarity::vm::Value::Principal(p) => match p {
                PrincipalData::Standard(standard) => {
                    let mut data = vec![standard.0];
                    data.extend_from_slice(&standard.1);
                    // Append a 0 for the length of the contract name
                    data.push(0);
                    data
                }
                PrincipalData::Contract(contract) => {
                    let mut data = vec![contract.issuer.0];
                    data.extend_from_slice(&contract.issuer.1);
                    let contract_length = contract.name.len();
                    data.push(contract_length);
                    data.extend_from_slice(contract.name.as_bytes());
                    data
                }
            },
            clarity::vm::Value::Sequence(SequenceData::Buffer(buff_data)) => buff_data.data.clone(),
            clarity::vm::Value::Sequence(SequenceData::String(string_data)) => {
                return self.add_clarity_string_literal(string_data);
            }
            clarity::vm::Value::Bool(_)
            | clarity::vm::Value::Tuple(_)
            | clarity::vm::Value::Optional(_)
            | clarity::vm::Value::Response(_)
            | clarity::vm::Value::CallableContract(_)
            | clarity::vm::Value::Sequence(_) => {
                return Err(GeneratorError::TypeError(format!(
                    "Not a valid literal type: {:?}",
                    value
                )))
            }
        };
        let memory = self.get_memory()?;
        let offset = self.literal_memory_end;
        let len = data.len() as u32;
        self.module.data.add(
            DataKind::Active(ActiveData {
                memory,
                location: walrus::ActiveDataLocation::Absolute(offset),
            }),
            data.clone(),
        );
        self.literal_memory_end += data.len() as u32;

        Ok((offset, len))
    }

    pub(crate) fn block_from_expr(
        &mut self,
        builder: &mut InstrSeqBuilder,
        expr: &SymbolicExpression,
    ) -> Result<InstrSeqId, GeneratorError> {
        let return_type = clar2wasm_ty(self.get_expr_type(expr).ok_or_else(|| {
            GeneratorError::TypeError("Expression results must be typed".to_owned())
        })?);

        let mut block = builder.dangling_instr_seq(InstrSeqType::new(
            &mut self.module.types,
            &[],
            &return_type,
        ));
        self.traverse_expr(&mut block, expr)?;

        Ok(block.id())
    }

    /// Push a new local onto the call stack, adjusting the stack pointer and
    /// tracking the current function's frame size accordingly.
    /// - `include_repr` indicates if space should be reserved for the
    ///   representation of the value (e.g. the offset, length for an in-memory
    ///   type)
    /// - `include_value` indicates if space should be reserved for the value
    ///
    /// Returns a local which is a pointer to the beginning of the allocated
    /// stack space and the size of the allocated space.
    pub(crate) fn create_call_stack_local(
        &mut self,
        builder: &mut InstrSeqBuilder,
        ty: &TypeSignature,
        include_repr: bool,
        include_value: bool,
    ) -> (LocalId, i32) {
        let size = match (include_value, include_repr) {
            (true, true) => get_type_in_memory_size(ty, include_repr) + get_type_size(ty),
            (true, false) => get_type_in_memory_size(ty, include_repr),
            (false, true) => get_type_size(ty),
            (false, false) => unreachable!("must include either repr or value"),
        };

        // Save the offset (current stack pointer) into a local
        let offset = self.module.locals.add(ValType::I32);
        builder
            // []
            .global_get(self.stack_pointer)
            // [ stack_ptr ]
            .local_tee(offset);
        // [ stack_ptr ]

        // TODO: The frame stack size can be computed at compile time, so we
        //       should be able to increment the stack pointer once in the function
        //       prelude with a constant instead of incrementing it for each local.
        // (global.set $stack-pointer (i32.add (global.get $stack-pointer) (i32.const <size>))
        builder
            // [ stack_ptr ]
            .i32_const(size)
            // [ stack_ptr, size ]
            .binop(BinaryOp::I32Add)
            // [ new_stack_ptr ]
            .global_set(self.stack_pointer);
        // [  ]
        self.frame_size += size;

        (offset, size)
    }

    /// Write the value that is on the top of the data stack, which has type
    /// `ty`, to the memory, at offset stored in local variable,
    /// `offset_local`, plus constant offset `offset`. Returns the number of
    /// bytes written.
    pub(crate) fn write_to_memory(
        &mut self,
        builder: &mut InstrSeqBuilder,
        offset_local: LocalId,
        offset: u32,
        ty: &TypeSignature,
    ) -> Result<u32, GeneratorError> {
        let memory = self.get_memory()?;
        match ty {
            TypeSignature::IntType | TypeSignature::UIntType => {
                // Data stack: TOP | High | Low | ...
                // Save the high/low to locals.
                let high = self.module.locals.add(ValType::I64);
                let low = self.module.locals.add(ValType::I64);
                builder.local_set(high).local_set(low);

                // Store the high/low to memory.
                builder.local_get(offset_local).local_get(low).store(
                    memory,
                    StoreKind::I64 { atomic: false },
                    MemArg { align: 8, offset },
                );
                builder.local_get(offset_local).local_get(high).store(
                    memory,
                    StoreKind::I64 { atomic: false },
                    MemArg {
                        align: 8,
                        offset: offset + 8,
                    },
                );
                Ok(16)
            }
            TypeSignature::PrincipalType
            | TypeSignature::CallableType(_)
            | TypeSignature::TraitReferenceType(_)
            | TypeSignature::SequenceType(_) => {
                // Data stack: TOP | Length | Offset | ...
                // Save the offset/length to locals.
                let seq_offset = self.module.locals.add(ValType::I32);
                let seq_length = self.module.locals.add(ValType::I32);
                builder.local_set(seq_length).local_set(seq_offset);

                // Store the offset/length to memory.
                builder.local_get(offset_local).local_get(seq_offset).store(
                    memory,
                    StoreKind::I32 { atomic: false },
                    MemArg { align: 4, offset },
                );
                builder.local_get(offset_local).local_get(seq_length).store(
                    memory,
                    StoreKind::I32 { atomic: false },
                    MemArg {
                        align: 4,
                        offset: offset + 4,
                    },
                );
                Ok(8)
            }
            TypeSignature::BoolType => {
                // Data stack: TOP | Value | ...
                // Save the value to a local.
                let bool_val = self.module.locals.add(ValType::I32);
                builder.local_set(bool_val);

                // Store the value to memory.
                builder.local_get(offset_local).local_get(bool_val).store(
                    memory,
                    StoreKind::I32 { atomic: false },
                    MemArg { align: 4, offset },
                );
                Ok(4)
            }
            TypeSignature::NoType => {
                // Data stack: TOP | (Place holder i32)
                // We just have to drop the placeholder and write a i32
                builder.drop().local_get(offset_local).i32_const(0).store(
                    memory,
                    StoreKind::I32 { atomic: false },
                    MemArg { align: 4, offset },
                );
                Ok(4)
            }
            TypeSignature::OptionalType(some_ty) => {
                // Data stack: TOP | inner value | (some|none) variant
                // recursively store the inner value

                let bytes_written =
                    self.write_to_memory(builder, offset_local, offset + 4, some_ty)?;

                // Save the variant to a local and store it to memory
                let variant_val = self.module.locals.add(ValType::I32);
                builder
                    .local_set(variant_val)
                    .local_get(offset_local)
                    .local_get(variant_val)
                    .store(
                        memory,
                        StoreKind::I32 { atomic: false },
                        MemArg { align: 4, offset },
                    );

                // recursively store the inner value
                Ok(4 + bytes_written)
            }
            TypeSignature::ResponseType(ok_err_ty) => {
                // Data stack: TOP | err_value | ok_value | (ok|err) variant
                let mut bytes_written = 0;

                // write err value at offset + size of variant (4) + size of ok_value
                bytes_written += self.write_to_memory(
                    builder,
                    offset_local,
                    offset + 4 + get_type_size(&ok_err_ty.0) as u32,
                    &ok_err_ty.1,
                )?;

                // write ok value at offset + size of variant (4)
                bytes_written +=
                    self.write_to_memory(builder, offset_local, offset + 4, &ok_err_ty.0)?;

                let variant_val = self.module.locals.add(ValType::I32);
                builder
                    .local_set(variant_val)
                    .local_get(offset_local)
                    .local_get(variant_val)
                    .store(
                        memory,
                        StoreKind::I32 { atomic: false },
                        MemArg { align: 4, offset },
                    );

                Ok(bytes_written + 4)
            }
            TypeSignature::TupleType(tuple_ty) => {
                // Data stack: TOP | last_value | value_before_last | ... | first_value
                // we will write the values from last to first by setting the correct offset at which it's supposed to be written
                let mut bytes_written = 0;
                let types: Vec<_> = owned_ordered_tuple_signature(tuple_ty)
                    .into_values()
                    .collect();
                let offsets_delta: Vec<_> = std::iter::once(0u32)
                    .chain(
                        types
                            .iter()
                            .map(|t| get_type_size(t) as u32)
                            .scan(0, |acc, i| {
                                *acc += i;
                                Some(*acc)
                            }),
                    )
                    .collect();
                for (elem_ty, offset_delta) in types.into_iter().zip(offsets_delta).rev() {
                    bytes_written += self.write_to_memory(
                        builder,
                        offset_local,
                        offset + offset_delta,
                        &elem_ty,
                    )?;
                }
                Ok(bytes_written)
            }
            TypeSignature::ListUnionType(_) => Err(GeneratorError::TypeError(
                "Not a valid value type: ListUnionType".to_owned(),
            ))?,
        }
    }

    /// Read a value from memory at offset stored in local variable `offset`,
    /// with type `ty`, and push it onto the top of the data stack.
    pub(crate) fn read_from_memory(
        &mut self,
        builder: &mut InstrSeqBuilder,
        offset: LocalId,
        literal_offset: u32,
        ty: &TypeSignature,
    ) -> Result<i32, GeneratorError> {
        let memory = self
            .module
            .memories
            .iter()
            .next()
            .ok_or_else(|| GeneratorError::InternalError("No memory found".to_owned()))?;
        match ty {
            TypeSignature::IntType | TypeSignature::UIntType => {
                // Memory: Offset -> | Low | High |
                builder.local_get(offset).load(
                    memory.id(),
                    LoadKind::I64 { atomic: false },
                    MemArg {
                        align: 8,
                        offset: literal_offset,
                    },
                );
                builder.local_get(offset).load(
                    memory.id(),
                    LoadKind::I64 { atomic: false },
                    MemArg {
                        align: 8,
                        offset: literal_offset + 8,
                    },
                );
                Ok(16)
            }
            TypeSignature::OptionalType(inner) => {
                // Memory: Offset -> | Indicator | Value |
                builder.local_get(offset).load(
                    memory.id(),
                    LoadKind::I32 { atomic: false },
                    MemArg {
                        align: 4,
                        offset: literal_offset,
                    },
                );
                Ok(4 + self.read_from_memory(builder, offset, literal_offset + 4, inner)?)
            }
            TypeSignature::ResponseType(inner) => {
                // Memory: Offset -> | Indicator | Ok Value | Err Value |
                builder.local_get(offset).load(
                    memory.id(),
                    LoadKind::I32 { atomic: false },
                    MemArg {
                        align: 4,
                        offset: literal_offset,
                    },
                );
                let mut offset_adjust = 4;
                offset_adjust += self.read_from_memory(
                    builder,
                    offset,
                    literal_offset + offset_adjust,
                    &inner.0,
                )? as u32;
                offset_adjust += self.read_from_memory(
                    builder,
                    offset,
                    literal_offset + offset_adjust,
                    &inner.1,
                )? as u32;
                Ok(offset_adjust as i32)
            }
            // Principals and sequence types are stored in-memory and
            // represented by an offset and length.
            TypeSignature::PrincipalType
            | TypeSignature::CallableType(_)
            | TypeSignature::TraitReferenceType(_)
            | TypeSignature::SequenceType(_) => {
                // Memory: Offset -> | ValueOffset | ValueLength |
                builder.local_get(offset).load(
                    memory.id(),
                    LoadKind::I32 { atomic: false },
                    MemArg {
                        align: 4,
                        offset: literal_offset,
                    },
                );
                builder.local_get(offset).load(
                    memory.id(),
                    LoadKind::I32 { atomic: false },
                    MemArg {
                        align: 4,
                        offset: literal_offset + 4,
                    },
                );
                Ok(8)
            }
            TypeSignature::TupleType(tuple) => {
                // Memory: Offset -> | Value1 | Value2 | ... |
                let mut offset_adjust = 0;
                for &ty in ordered_tuple_signature(tuple).values() {
                    offset_adjust +=
                        self.read_from_memory(builder, offset, literal_offset + offset_adjust, ty)?
                            as u32;
                }
                Ok(offset_adjust as i32)
            }
            // Unknown types just get a placeholder i32 value.
            TypeSignature::NoType => {
                builder.i32_const(0);
                Ok(4)
            }
            TypeSignature::BoolType => {
                builder.local_get(offset).load(
                    memory.id(),
                    LoadKind::I32 { atomic: false },
                    MemArg {
                        align: 4,
                        offset: literal_offset,
                    },
                );
                Ok(4)
            }
            TypeSignature::ListUnionType(_) => Err(GeneratorError::TypeError(
                "Not a valid value type: ListUnionType".to_owned(),
            ))?,
        }
    }

    pub(crate) fn traverse_statement_list(
        &mut self,
        builder: &mut InstrSeqBuilder,
        statements: &[SymbolicExpression],
    ) -> Result<(), GeneratorError> {
        if statements.is_empty() {
            return Err(GeneratorError::InternalError(
                "statement list must have at least one statement".to_owned(),
            ));
        }

        let mut last_ty = None;
        // Traverse the statements, saving the last non-none value.
        for stmt in statements {
            // If stmt has a type, save that type. If there was a previous type
            // saved, then drop that value.
            if let Some(ty) = self.get_expr_type(stmt) {
                if let Some(last_ty) = &last_ty {
                    drop_value(builder.borrow_mut(), last_ty);
                }
                last_ty = Some(ty.clone());
            }
            self.traverse_expr(builder, stmt)?;
        }

        Ok(())
    }

    /// If `name` is a reserved variable, push its value onto the data stack.
    pub fn lookup_reserved_variable(
        &mut self,
        builder: &mut InstrSeqBuilder,
        name: &str,
        expr: &SymbolicExpression,
    ) -> Result<bool, GeneratorError> {
        if let Some(variable) = NativeVariables::lookup_by_name_at_version(
            name,
            &self.contract_analysis.clarity_version,
        ) {
            match variable {
                NativeVariables::TxSender => {
                    // Create a new local to hold the result on the call stack
                    let (offset, size);
                    (offset, size) = self.create_call_stack_local(
                        builder,
                        &TypeSignature::PrincipalType,
                        false,
                        true,
                    );

                    // Push the offset and size to the data stack
                    builder.local_get(offset).i32_const(size);

                    builder.call(self.func_by_name("stdlib.tx_sender"));

                    Ok(true)
                }
                NativeVariables::ContractCaller => {
                    // Create a new local to hold the result on the call stack
                    let (offset, size);
                    (offset, size) = self.create_call_stack_local(
                        builder,
                        &TypeSignature::PrincipalType,
                        false,
                        true,
                    );

                    // Push the offset and size to the data stack
                    builder.local_get(offset).i32_const(size);

                    // Call the host interface function, `contract_caller`
                    builder.call(self.func_by_name("stdlib.contract_caller"));
                    Ok(true)
                }
                NativeVariables::TxSponsor => {
                    // Create a new local to hold the result on the call stack
                    let (offset, size);
                    (offset, size) = self.create_call_stack_local(
                        builder,
                        &TypeSignature::PrincipalType,
                        false,
                        true,
                    );

                    // Push the offset and size to the data stack
                    builder.local_get(offset).i32_const(size);

                    // Call the host interface function, `tx_sponsor`

                    builder.call(self.func_by_name("stdlib.tx_sponsor"));
                    Ok(true)
                }
                NativeVariables::BlockHeight => {
                    // Call the host interface function, `block_height`
                    builder.call(self.func_by_name("stdlib.block_height"));
                    Ok(true)
                }
                NativeVariables::StacksBlockHeight => {
                    // Call the host interface function, `stacks_block_height`
                    builder.call(self.func_by_name("stdlib.stacks_block_height"));
                    Ok(true)
                }
                NativeVariables::TenureHeight => {
                    // Call the host interface function, `tenure_height`
                    builder.call(self.func_by_name("stdlib.tenure_height"));
                    Ok(true)
                }
                NativeVariables::BurnBlockHeight => {
                    // Call the host interface function, `burn_block_height`
                    builder.call(self.func_by_name("stdlib.burn_block_height"));
                    Ok(true)
                }
                NativeVariables::NativeNone => {
                    let ty = self.get_expr_type(expr).ok_or_else(|| {
                        GeneratorError::TypeError("'none' must be typed".to_owned())
                    })?;
                    add_placeholder_for_clarity_type(builder, ty);
                    Ok(true)
                }
                NativeVariables::NativeTrue => {
                    builder.i32_const(1);
                    Ok(true)
                }
                NativeVariables::NativeFalse => {
                    builder.i32_const(0);
                    Ok(true)
                }
                NativeVariables::TotalLiquidMicroSTX => {
                    // Call the host interface function, `stx_liquid_supply`
                    builder.call(self.func_by_name("stdlib.stx_liquid_supply"));
                    Ok(true)
                }
                NativeVariables::Regtest => {
                    // Call the host interface function, `is_in_regtest`
                    builder.call(self.func_by_name("stdlib.is_in_regtest"));
                    Ok(true)
                }
                NativeVariables::Mainnet => {
                    // Call the host interface function, `is_in_mainnet`
                    builder.call(self.func_by_name("stdlib.is_in_mainnet"));
                    Ok(true)
                }
                NativeVariables::ChainId => {
                    // Call the host interface function, `chain_id`
                    builder.call(self.func_by_name("stdlib.chain_id"));
                    Ok(true)
                }
            }
        } else {
            Ok(false)
        }
    }

    /// If `name` is a constant, push its value onto the data stack.
    pub fn lookup_constant_variable(
        &mut self,
        builder: &mut InstrSeqBuilder,
        name: &str,
        expr: &SymbolicExpression,
    ) -> Result<bool, GeneratorError> {
        if let Some(offset) = self.constants.get(name) {
            // Load the offset into a local variable
            let offset_local = self.module.locals.add(ValType::I32);
            builder.i32_const(*offset as i32).local_set(offset_local);

            let ty = self
                .get_expr_type(expr)
                .ok_or_else(|| GeneratorError::TypeError("constant must be typed".to_owned()))?
                .clone();
            let value_length = get_type_size(&ty);

            let (name_offset, name_length) = self.add_string_literal(name)?;

            // Push constant attributes to the stack.
            builder
                .i32_const(name_offset as i32)
                .i32_const(name_length as i32)
                .local_get(offset_local)
                .i32_const(value_length);

            // Call a host interface function to load
            // constant attributes from a data structure.
            builder.call(self.func_by_name("stdlib.load_constant"));

            self.read_from_memory(builder, offset_local, 0, &ty)?;

            Ok(true)
        } else {
            Ok(false)
        }
    }

    /// Save the expression on the top of the stack, with Clarity type `ty`, to
    /// local variables. If `fix_ordering` is true, then the vector is reversed
    /// so that the types are in logical order. Without this, they will be in
    /// reverse order, due to the order we pop values from the stack. Return
    /// the list of local variables.
    pub fn save_to_locals(
        &mut self,
        builder: &mut walrus::InstrSeqBuilder,
        ty: &TypeSignature,
        fix_ordering: bool,
    ) -> Vec<LocalId> {
        let wasm_types = clar2wasm_ty(ty);
        let mut locals = Vec::with_capacity(wasm_types.len());
        // Iterate in reverse order, since we are popping items off of the top
        // in reverse order.
        for wasm_ty in wasm_types.iter().rev() {
            let local = self.module.locals.add(*wasm_ty);
            locals.push(local);
            builder.local_set(local);
        }

        if fix_ordering {
            // Reverse the locals to put them back in the correct order.
            locals.reverse();
        }
        locals
    }

    pub fn func_by_name(&self, name: &str) -> FunctionId {
        self.module
            .funcs
            .by_name(name)
            .unwrap_or_else(|| panic!("function not found: {name}"))
    }

    pub fn get_function_type(&self, name: &str) -> Option<&FunctionType> {
        let analysis = &self.contract_analysis;

        analysis
            .get_public_function_type(name)
            .or(analysis.get_read_only_function_type(name))
            .or(analysis.get_private_function(name))
    }

    fn visit_literal_value(
        &mut self,
        builder: &mut InstrSeqBuilder,
        _expr: &SymbolicExpression,
        value: &clarity::vm::Value,
    ) -> Result<(), GeneratorError> {
        match value {
            clarity::vm::Value::Int(i) => {
                builder.i64_const((i & 0xFFFFFFFFFFFFFFFF) as i64);
                builder.i64_const(((i >> 64) & 0xFFFFFFFFFFFFFFFF) as i64);
                Ok(())
            }
            clarity::vm::Value::UInt(u) => {
                builder.i64_const((u & 0xFFFFFFFFFFFFFFFF) as i64);
                builder.i64_const(((u >> 64) & 0xFFFFFFFFFFFFFFFF) as i64);
                Ok(())
            }
            clarity::vm::Value::Sequence(SequenceData::String(s)) => {
                let (offset, len) = self.add_clarity_string_literal(s)?;
                builder.i32_const(offset as i32);
                builder.i32_const(len as i32);
                Ok(())
            }
            clarity::vm::Value::Principal(_)
            | clarity::vm::Value::Sequence(SequenceData::Buffer(_)) => {
                let (offset, len) = self.add_literal(value)?;
                builder.i32_const(offset as i32);
                builder.i32_const(len as i32);
                Ok(())
            }
            clarity::vm::Value::Bool(_)
            | clarity::vm::Value::Tuple(_)
            | clarity::vm::Value::Optional(_)
            | clarity::vm::Value::Response(_)
            | clarity::vm::Value::CallableContract(_)
            | clarity::vm::Value::Sequence(_) => Err(GeneratorError::TypeError(format!(
                "Not a valid literal type: {:?}",
                value
            ))),
        }
    }

    fn visit_atom(
        &mut self,
        builder: &mut InstrSeqBuilder,
        expr: &SymbolicExpression,
        atom: &ClarityName,
    ) -> Result<(), GeneratorError> {
        // Handle builtin variables
        if self.lookup_reserved_variable(builder, atom.as_str(), expr)? {
            return Ok(());
        }

        if self.lookup_constant_variable(builder, atom.as_str(), expr)? {
            return Ok(());
        }

        // Handle parameters and local bindings
        let values = self.bindings.get(atom.as_str()).ok_or_else(|| {
            GeneratorError::InternalError(format!("unable to find local for {}", atom.as_str()))
        })?;

        for value in values {
            builder.local_get(*value);
        }

        Ok(())
    }

    fn traverse_call_user_defined(
        &mut self,
        builder: &mut InstrSeqBuilder,
        expr: &SymbolicExpression,
        name: &ClarityName,
        args: &[SymbolicExpression],
    ) -> Result<(), GeneratorError> {
        // WORKAROUND: the typechecker in epoch < 2.1 fails to set correct types for functions
        //             arguments. We set them ourselves. We don't make the distinction between
        //             epochs since it would require a deeper modification and it doesn't impact
        //             the newer ones.
        if let Some(FunctionType::Fixed(FixedFunction {
            args: function_args,
            ..
        })) = self.get_function_type(name)
        {
            for (arg, signature) in args
                .iter()
                .zip(function_args.clone().into_iter().map(|a| a.signature))
            {
                self.set_expr_type(arg, signature)?;
            }
        }
        self.traverse_args(builder, args)?;

        let return_ty = self
            .get_expr_type(expr)
            .ok_or_else(|| {
                GeneratorError::TypeError("function call expression must be typed".to_owned())
            })?
            .clone();
        self.visit_call_user_defined(builder, &return_ty, name)
    }

    /// Visit a function call to a user-defined function. Arguments must have
    /// already been traversed and pushed to the stack.
    pub fn visit_call_user_defined(
        &mut self,
        builder: &mut InstrSeqBuilder,
        return_ty: &TypeSignature,
        name: &ClarityName,
    ) -> Result<(), GeneratorError> {
        if self
            .contract_analysis
            .get_public_function_type(name.as_str())
            .is_some()
        {
            self.local_call_public(builder, return_ty, name)?;
        } else if self
            .contract_analysis
            .get_read_only_function_type(name.as_str())
            .is_some()
        {
            self.local_call_read_only(builder, name)?;
        } else if self
            .contract_analysis
            .get_private_function(name.as_str())
            .is_some()
        {
            self.local_call(builder, name)?;
        } else {
            return Err(GeneratorError::TypeError(format!(
                "function not found: {name}",
                name = name.as_str()
            )));
        }

        // If an in-memory value is returned from a function, we need to copy
        // it to our frame, from the callee's frame.
        if is_in_memory_type(return_ty) {
            // The result may be in the callee's call frame, can be overwritten
            // after returning, so we need to copy it to our frame.
            let result_offset = self.module.locals.add(ValType::I32);
            let result_length = self.module.locals.add(ValType::I32);
            builder.local_set(result_length).local_set(result_offset);

            // Reserve space to store the returned value.
            let offset = self.module.locals.add(ValType::I32);
            builder.global_get(self.stack_pointer).local_tee(offset);
            builder
                .local_get(result_length)
                .binop(BinaryOp::I32Add)
                .global_set(self.stack_pointer);

            let memory = self.get_memory()?;

            // Copy the result to our frame.
            builder
                .local_get(offset)
                .local_get(result_offset)
                .local_get(result_length)
                .memory_copy(memory, memory);

            // Push the copied offset and length to the stack
            builder.local_get(offset).local_get(result_length);
        }

        Ok(())
    }

    /// Call a function defined in the current contract.
    fn local_call(
        &mut self,
        builder: &mut InstrSeqBuilder,
        name: &ClarityName,
    ) -> Result<(), GeneratorError> {
        builder.call(self.func_by_name(name.as_str()));

        Ok(())
    }

    /// Call a public function defined in the current contract. This requires
    /// going through the host interface to handle roll backs.
    fn local_call_public(
        &mut self,
        builder: &mut InstrSeqBuilder,
        return_ty: &TypeSignature,
        name: &ClarityName,
    ) -> Result<(), GeneratorError> {
        // Call the host interface function, `begin_public_call`
        builder.call(self.func_by_name("stdlib.begin_public_call"));

        self.local_call(builder, name)?;

        // Save the result to a local
        let result_locals = self.save_to_locals(builder, return_ty, true);

        // If the result is an `ok`, then we can commit the call, and if it
        // is an `err`, then we roll it back. `result_locals[0]` is the
        // response indicator (all public functions return a response).
        let if_id = {
            let mut if_case: InstrSeqBuilder<'_> = builder.dangling_instr_seq(None);
            if_case.call(self.func_by_name("stdlib.commit_call"));
            if_case.id()
        };

        let else_id = {
            let mut else_case: InstrSeqBuilder<'_> = builder.dangling_instr_seq(None);
            else_case.call(self.func_by_name("stdlib.roll_back_call"));
            else_case.id()
        };

        builder.local_get(result_locals[0]).instr(IfElse {
            consequent: if_id,
            alternative: else_id,
        });

        // Restore the result to the top of the stack.
        for local in &result_locals {
            builder.local_get(*local);
        }

        Ok(())
    }

    /// Call a read-only function defined in the current contract.
    fn local_call_read_only(
        &mut self,
        builder: &mut InstrSeqBuilder,
        name: &ClarityName,
    ) -> Result<(), GeneratorError> {
        // Call the host interface function, `begin_readonly_call`
        builder.call(self.func_by_name("stdlib.begin_read_only_call"));

        self.local_call(builder, name)?;

        // Call the host interface function, `roll_back_call`
        builder.call(self.func_by_name("stdlib.roll_back_call"));

        Ok(())
    }

    pub fn traverse_args(
        &mut self,
        builder: &mut InstrSeqBuilder,
        args: &[SymbolicExpression],
    ) -> Result<(), GeneratorError> {
        for arg in args.iter() {
            self.traverse_expr(builder, arg)?;
        }
        Ok(())
    }

    #[allow(dead_code)]
    /// Log an i64 that is on top of the stack.
    pub fn debug_log_i64(&self, builder: &mut InstrSeqBuilder) {
        builder.call(self.func_by_name("log"));
    }

    #[allow(dead_code)]
    /// Log an i32 that is on top of the stack.
    pub fn debug_log_i32(&self, builder: &mut InstrSeqBuilder) {
        builder
            .unop(UnaryOp::I64ExtendUI32)
            .call(self.func_by_name("log"));
    }

    pub(crate) fn is_reserved_name(&self, name: &ClarityName) -> bool {
        let version = self.contract_analysis.clarity_version;

        functions::lookup_reserved_functions(name.as_str(), &version).is_some()
            || variables::is_reserved_name(name, &version)
    }

    pub fn get_sequence_element_type(
        &self,
        sequence: &SymbolicExpression,
    ) -> Result<SequenceElementType, GeneratorError> {
        match self.get_expr_type(sequence).ok_or_else(|| {
            GeneratorError::TypeError("sequence expression must be typed".to_owned())
        })? {
            TypeSignature::SequenceType(seq_ty) => match &seq_ty {
                SequenceSubtype::ListType(list_type) => Ok(SequenceElementType::Other(
                    list_type.get_list_item_type().clone(),
                )),
                SequenceSubtype::BufferType(_)
                | SequenceSubtype::StringType(StringSubtype::ASCII(_)) => {
                    // For buffer and string-ascii return none, which indicates
                    // that elements should be read byte-by-byte.
                    Ok(SequenceElementType::Byte)
                }
                SequenceSubtype::StringType(StringSubtype::UTF8(_)) => {
                    Ok(SequenceElementType::UnicodeScalar)
                }
            },
            _ => Err(GeneratorError::TypeError(
                "expected sequence type".to_string(),
            )),
        }
    }

<<<<<<< HEAD
    /// Ensure enough work space is going to be available in memory
    pub(crate) fn ensure_work_space(&mut self, bytes_len: u32) {
        self.max_work_space = self.max_work_space.max(bytes_len);
=======
    pub(crate) fn get_current_function_return_type(&self) -> Option<&TypeSignature> {
        self.current_function_type.as_ref().map(|f| &f.returns)
    }

    pub(crate) fn get_current_function_arg_type(
        &self,
        arg_name: &ClarityName,
    ) -> Option<&TypeSignature> {
        self.current_function_type
            .as_ref()
            .map(|f| &f.args)
            .and_then(|args| {
                args.iter()
                    .find_map(|arg| (&arg.name == arg_name).then_some(&arg.signature))
            })
>>>>>>> 66f8fd6a
    }
}

#[cfg(test)]
mod misc_tests {
    use std::env;

    use clarity::types::StacksEpochId;
    use clarity::vm::analysis::AnalysisDatabase;
    use clarity::vm::costs::LimitedCostTracker;
    use clarity::vm::database::MemoryBackingStore;
    use clarity::vm::types::{QualifiedContractIdentifier, StandardPrincipalData};
    use clarity::vm::ClarityVersion;
    use walrus::Module;

    // Tests that don't relate to specific words
    use crate::{
        compile,
        tools::{crosscheck, evaluate},
        wasm_generator::END_OF_STANDARD_DATA,
    };

    #[test]
    fn is_in_mainnet() {
        crosscheck(
            "
(define-public (mainnet)
  (ok is-in-mainnet))

(mainnet)
",
            evaluate("(ok false)"),
        );
    }

    #[test]
    fn is_in_regtest() {
        crosscheck(
            "
(define-public (regtest)
  (ok is-in-regtest))

(regtest)
",
            evaluate("(ok false)"),
        );
    }

    #[test]
    fn should_set_memory_pages() {
        let string_size = 262000;
        let a = "a".repeat(string_size);
        let b = "b".repeat(string_size);
        let c = "c".repeat(string_size);
        let d = "d".repeat(string_size);

        let snippet = format!("(is-eq u\"{}\" u\"{}\" u\"{}\" u\"{}\")", a, b, c, d);
        crosscheck(&snippet, Ok(Some(clarity::vm::Value::Bool(false))));
    }

    #[test]
    fn test_work_space() {
        let buff_len = 1048576;
        let buff = "aa".repeat(buff_len);

        let get_initial_memory = |snippet: String| {
            let module = compile(
                &snippet,
                &QualifiedContractIdentifier::new(
                    StandardPrincipalData::transient(),
                    ("tmp").into(),
                ),
                LimitedCostTracker::new_free(),
                ClarityVersion::Clarity2,
                StacksEpochId::Epoch25,
                &mut AnalysisDatabase::new(&mut MemoryBackingStore::new()),
            )
            .unwrap()
            .module;
            let mem = module.memories.iter().next().unwrap().initial;
            mem
        };
        let prologue = format!("(let ((foo 0x{buff})) ");
        // sha256 requires some extra work space, thus extra pages
        assert!(
            get_initial_memory(format!("{prologue} (len foo))"))
                < get_initial_memory(format!("{prologue} (sha256 foo))"))
        );
        // but multiple calls do not cause more pages
        assert_eq!(
            get_initial_memory(format!("{prologue} (sha256 foo))")),
            get_initial_memory(format!("{prologue} (sha256 foo) (sha256 foo))"))
        );
    }

    #[test]
    fn end_of_standard_data_is_correct() {
        const STANDARD_LIB_PATH: &str =
            concat!(env!("CARGO_MANIFEST_DIR"), "/src/standard/standard.wasm");
        let standard_lib_wasm = std::fs::read(STANDARD_LIB_PATH).expect("Failed to read WASM file");
        let module = Module::from_buffer(&standard_lib_wasm).unwrap();
        let initial_data_size: usize = module.data.iter().map(|d| d.value.len()).sum();

        assert!((initial_data_size as u32) == END_OF_STANDARD_DATA);
    }

    #[test]
    fn function_argument_have_correct_type() {
        let snippet = r#"
            (define-private (foo (arg (optional uint)))
                true
            )

            (foo none)
        "#;
        crosscheck(snippet, Ok(Some(clarity::vm::Value::Bool(true))));

        // issue 340 showed a bug for epoch < 2.1
        assert!(crate::tools::evaluate_at(
            snippet,
            clarity::types::StacksEpochId::Epoch20,
            clarity::vm::version::ClarityVersion::latest(),
        )
        .is_ok());
    }

    #[test]
    fn top_level_result_none() {
        crosscheck(
            "
(define-public (foo)
  (ok true))

(define-public (bar)
  (ok true))
",
            Ok(None),
        );
    }

    #[test]
    fn top_level_result_some_last() {
        crosscheck(
            "
(define-private (foo) 42)
(define-public (bar)
  (ok true))
(foo)
",
            evaluate("42"),
        );
    }

    #[test]
    fn top_level_result_some_not_last() {
        crosscheck(
            "
(define-public (foo)
  (ok true))
(foo)
(define-public (bar)
  (ok true))
",
            evaluate("(ok true)"),
        );
    }
}<|MERGE_RESOLUTION|>--- conflicted
+++ resolved
@@ -1656,11 +1656,11 @@
         }
     }
 
-<<<<<<< HEAD
     /// Ensure enough work space is going to be available in memory
     pub(crate) fn ensure_work_space(&mut self, bytes_len: u32) {
         self.max_work_space = self.max_work_space.max(bytes_len);
-=======
+    }
+
     pub(crate) fn get_current_function_return_type(&self) -> Option<&TypeSignature> {
         self.current_function_type.as_ref().map(|f| &f.returns)
     }
@@ -1676,7 +1676,6 @@
                 args.iter()
                     .find_map(|arg| (&arg.name == arg_name).then_some(&arg.signature))
             })
->>>>>>> 66f8fd6a
     }
 }
 
