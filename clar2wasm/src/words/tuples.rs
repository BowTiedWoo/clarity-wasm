--- conflicted
+++ resolved
@@ -1,4 +1,4 @@
-use std::collections::{BTreeMap, HashMap};
+use std::collections::BTreeMap;
 
 use clarity::vm::types::TypeSignature;
 use clarity::vm::{ClarityName, SymbolicExpression};
@@ -27,7 +27,7 @@
             .ok_or_else(|| GeneratorError::TypeError("tuple expression must be typed".to_string()))?
             .clone();
 
-        let tuple_ty = match ty {
+        let mut tuple_ty = match ty {
             TypeSignature::TupleType(ref tuple) => ordered_tuple_signature(tuple),
             _ => return Err(GeneratorError::TypeError("expected tuple type".to_string())),
         };
@@ -51,22 +51,14 @@
             values.push((key, &list[1]));
         }
 
-<<<<<<< HEAD
-        // Now we can iterate over the tuple type and build the tuple.
-        for (key, ty) in tuple_ty {
-            let value = values.remove(key).ok_or_else(|| {
-                GeneratorError::InternalError(format!("missing key '{key}' in tuple"))
-=======
         // Since we have to evaluate the fields in the order of definition but the result will be
         // in the lexicographic order of the keys, we'll add locals to store all evaluated fields.
         let mut locals_map = BTreeMap::new();
-        let mut types_map: HashMap<_, _> = tuple_ty.get_type_map().iter().collect();
 
         // Now we can iterate over the fields and evaluate them.
         for (key, value) in values {
-            let value_ty = types_map.remove(key).ok_or_else(|| {
+            let value_ty = tuple_ty.remove(key).ok_or_else(|| {
                 GeneratorError::TypeError("Tuples fields should be typed".to_owned())
->>>>>>> c08377f7
             })?;
 
             // WORKAROUND: if you have a tuple like `(tuple (foo none))`, the `none` will have the type
@@ -81,7 +73,7 @@
         }
 
         // Make sure that all the tuples keys were defined
-        if !types_map.is_empty() {
+        if !tuple_ty.is_empty() {
             return Err(GeneratorError::TypeError(
                 "Tuple should define each of its fields".to_owned(),
             ));
