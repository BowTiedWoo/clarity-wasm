use walrus::InstrSeqBuilder;

use crate::{GeneratorError, WasmGenerator};
use clarity::vm::{ClarityName, SymbolicExpression};

use lazy_static::lazy_static;
use std::collections::HashMap;

pub mod arithmetic;
pub mod bitwise;
pub mod blockinfo;
pub mod buff_to_integer;
pub mod comparison;
pub mod constants;
pub mod contract;
pub mod control_flow;
pub mod data_vars;
pub mod enums;
pub mod equal;
pub mod functions;
pub mod hashing;
<<<<<<< HEAD
=======
pub mod list_manipulation;
pub mod logical;
>>>>>>> edf6a61a
pub mod maps;
pub mod print;
pub mod sequences;
pub mod stx;
pub mod tokens;
pub mod traits;
pub mod tuples;

pub(crate) static WORDS: &[&'static dyn Word] = &[
    &arithmetic::Add,
    &arithmetic::Sub,
    &arithmetic::Mul,
    &arithmetic::Div,
    &arithmetic::Sqrti,
    &arithmetic::Power,
    &tuples::TupleCons,
    &tuples::TupleGet,
    &tuples::TupleMerge,
    &comparison::CmpLess,
    &comparison::CmpGreater,
    &comparison::CmpLeq,
    &comparison::CmpGeq,
    &data_vars::DefineDataVar,
    &data_vars::SetDataVar,
    &data_vars::GetDataVar,
    &hashing::Hash160,
    &hashing::Sha256,
    &bitwise::BitwiseNot,
    &bitwise::BitwiseAnd,
    &bitwise::BitwiseOr,
    &bitwise::BitwiseXor,
    &bitwise::BitwiseLShift,
    &bitwise::BitwiseRShift,
    &bitwise::Xor,
    &maps::MapDefinition,
    &maps::MapGet,
    &maps::MapSet,
    &maps::MapInsert,
    &maps::MapDelete,
    &control_flow::Begin,
    &control_flow::UnwrapPanic,
    &control_flow::UnwrapErrPanic,
    &tokens::DefineFungibleToken,
    &tokens::BurnFungibleToken,
    &tokens::MintFungibleToken,
    &tokens::TransferFungibleToken,
    &tokens::GetSupplyOfFungibleToken,
    &tokens::GetBalanceOfFungibleToken,
    &tokens::DefineNonFungibleToken,
    &tokens::BurnNonFungibleToken,
    &tokens::MintNonFungibleToken,
    &tokens::TransferNonFungibleToken,
    &tokens::GetOwnerOfNonFungibleToken,
    &stx::StxBurn,
    &stx::StxTransfer,
    &stx::StxTransferMemo,
    &stx::StxGetAccount,
    &stx::StxGetBalance,
    &constants::DefineConstant,
    &functions::DefineReadonlyFunction,
    &functions::DefinePrivateFunction,
    &functions::DefinePublicFunction,
    &enums::ClarityOk,
    &enums::ClaritySome,
    &enums::ClarityErr,
    &contract::AsContract,
    &contract::ContractCall,
    &blockinfo::GetBlockInfo,
    &print::Print,
    &sequences::ListCons,
    &sequences::Fold,
    &sequences::Append,
    &sequences::AsMaxLen,
    &sequences::Concat,
    &sequences::Len,
    &sequences::ElementAt::Original,
    &sequences::ElementAt::Alias,
    &sequences::ReplaceAt,
    &sequences::Slice,
    &buff_to_integer::BuffToIntBe,
    &buff_to_integer::BuffToIntLe,
    &buff_to_integer::BuffToUintBe,
    &buff_to_integer::BuffToUintLe,
    &logical::Not,
    &equal::IsEq,
];

pub trait Word: Sync + core::fmt::Debug {
    fn name(&self) -> ClarityName;

    fn traverse(
        &self,
        generator: &mut WasmGenerator,
        builder: &mut InstrSeqBuilder,
        _expr: &SymbolicExpression,
        args: &[SymbolicExpression],
    ) -> Result<(), GeneratorError>;
}

lazy_static! {
    static ref WORDS_BY_NAME: HashMap<ClarityName, &'static dyn Word> = {
        let mut wbn = HashMap::new();

        for word in WORDS {
            wbn.insert(word.name(), &**word);
        }

        wbn
    };
}

pub fn lookup(name: &str) -> Option<&'static dyn Word> {
    WORDS_BY_NAME.get(name).copied()
}<|MERGE_RESOLUTION|>--- conflicted
+++ resolved
@@ -19,11 +19,7 @@
 pub mod equal;
 pub mod functions;
 pub mod hashing;
-<<<<<<< HEAD
-=======
-pub mod list_manipulation;
 pub mod logical;
->>>>>>> edf6a61a
 pub mod maps;
 pub mod print;
 pub mod sequences;
